from __future__ import absolute_import

import io
import abc
import sys
import email


if sys.version_info > (3,):  # pragma: nocover
    import builtins
    from configparser import ConfigParser
    from contextlib import suppress
    FileNotFoundError = builtins.FileNotFoundError
    IsADirectoryError = builtins.IsADirectoryError
    NotADirectoryError = builtins.NotADirectoryError
    PermissionError = builtins.PermissionError
    map = builtins.map
else:  # pragma: nocover
    from backports.configparser import ConfigParser
    from itertools import imap as map  # type: ignore
    from contextlib2 import suppress  # noqa
    FileNotFoundError = IOError, OSError
    IsADirectoryError = IOError, OSError
    NotADirectoryError = IOError, OSError
    PermissionError = IOError, OSError

if sys.version_info > (3, 5):  # pragma: nocover
    import pathlib
else:  # pragma: nocover
    import pathlib2 as pathlib

try:
    ModuleNotFoundError = builtins.FileNotFoundError
except (NameError, AttributeError):  # pragma: nocover
    ModuleNotFoundError = ImportError  # type: ignore


if sys.version_info >= (3,):  # pragma: nocover
    from importlib.abc import MetaPathFinder
else:  # pragma: nocover
    class MetaPathFinder(object):
        __metaclass__ = abc.ABCMeta


__metaclass__ = type
__all__ = [
    'install', 'NullFinder', 'MetaPathFinder', 'ModuleNotFoundError',
    'pathlib', 'ConfigParser', 'map', 'suppress', 'FileNotFoundError',
    'NotADirectoryError', 'email_message_from_string',
    ]


def install(cls):
    """
    Class decorator for installation on sys.meta_path.

    Adds the backport DistributionFinder to sys.meta_path and
    attempts to disable the finder functionality of the stdlib
    DistributionFinder.
    """
    sys.meta_path.append(cls())
    disable_stdlib_finder()
    return cls


def disable_stdlib_finder():
    """
    Give the backport primacy for discovering path-based distributions
    by monkey-patching the stdlib O_O.

    See #91 for more background for rationale on this sketchy
    behavior.
    """
    def matches(finder):
        return (
            finder.__module__ == '_frozen_importlib_external'
            and hasattr(finder, 'find_distributions')
            )
    for finder in filter(matches, sys.meta_path):  # pragma: nocover
        del finder.find_distributions


class NullFinder:
    """
    A "Finder" (aka "MetaClassFinder") that never finds any modules,
    but may find distributions.
    """
    @staticmethod
    def find_spec(*args, **kwargs):
        return None

    # In Python 2, the import system requires finders
    # to have a find_module() method, but this usage
    # is deprecated in Python 3 in favor of find_spec().
    # For the purposes of this finder (i.e. being present
    # on sys.meta_path but having no other import
    # system functionality), the two methods are identical.
    find_module = find_spec


def py2_message_from_string(text):  # nocoverpy3
    # Work around https://bugs.python.org/issue25545 where
    # email.message_from_string cannot handle Unicode on Python 2.
    io_buffer = io.StringIO(text)
    return email.message_from_file(io_buffer)


email_message_from_string = (
    py2_message_from_string
    if sys.version_info < (3,) else
    email.message_from_string
    )

# https://bitbucket.org/pypy/pypy/issues/3021/ioopen-directory-leaks-a-file-descriptor
<<<<<<< HEAD
PYPY_OPEN_BUG = getattr(sys, 'pypy_version_info', (9, 9, 9))[:3] <= (7, 1, 1)


def ensure_is_path(ob):
    """Construct a Path from ob even if it's already one.
    Specialized for Python 3.4.
    """
    if (3,) < sys.version_info < (3, 5):
        ob = str(ob)  # pragma: nocover
    return pathlib.Path(ob)


class PyPy_repr:
    """
    Override repr for EntryPoint objects on PyPy2 to avoid __iter__ access.
    Ref #97.
    """
    affected = (
        hasattr(sys, 'pypy_version_info') and
        sys.version_info < (3,)
        )

    def __compat_repr__(self):
        def make_param(name):
            value = getattr(self, name)
            return '{name} = {value!r}'.format(**locals())
        params = ', '.join(map(make_param, self._fields))
        return 'EntryPoint({params})'.format(**locals())

    if affected:
        __repr__ = __compat_repr__
    del affected
=======
PYPY_OPEN_BUG = getattr(sys, 'pypy_version_info', (9, 9, 9))[:3] <= (7, 1, 1)
>>>>>>> e2265730
<|MERGE_RESOLUTION|>--- conflicted
+++ resolved
@@ -112,17 +112,7 @@
     )
 
 # https://bitbucket.org/pypy/pypy/issues/3021/ioopen-directory-leaks-a-file-descriptor
-<<<<<<< HEAD
 PYPY_OPEN_BUG = getattr(sys, 'pypy_version_info', (9, 9, 9))[:3] <= (7, 1, 1)
-
-
-def ensure_is_path(ob):
-    """Construct a Path from ob even if it's already one.
-    Specialized for Python 3.4.
-    """
-    if (3,) < sys.version_info < (3, 5):
-        ob = str(ob)  # pragma: nocover
-    return pathlib.Path(ob)
 
 
 class PyPy_repr:
@@ -144,7 +134,4 @@
 
     if affected:
         __repr__ = __compat_repr__
-    del affected
-=======
-PYPY_OPEN_BUG = getattr(sys, 'pypy_version_info', (9, 9, 9))[:3] <= (7, 1, 1)
->>>>>>> e2265730
+    del affected
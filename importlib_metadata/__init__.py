--- conflicted
+++ resolved
@@ -8,6 +8,7 @@
 import pathlib
 import operator
 import textwrap
+import warnings
 import functools
 import itertools
 import posixpath
@@ -226,25 +227,6 @@
         vars(self).update(dist=dist)
         return self
 
-<<<<<<< HEAD
-    def __iter__(self):
-        """
-        Supply iter so one may construct dicts of EntryPoints by name.
-        """
-        msg = (
-            "Construction of dict of EntryPoints is deprecated in "
-            "favor of EntryPoints."
-        )
-        warnings.warn(msg, DeprecationWarning)
-        return iter((self.name, self))
-=======
-    def __reduce__(self):
-        return (
-            self.__class__,
-            (self.name, self.value, self.group),
-        )
->>>>>>> dde2b9de
-
     def matches(self, **params):
         """
         EntryPoint matches the given parameters.
@@ -290,81 +272,7 @@
         return hash(self._key())
 
 
-<<<<<<< HEAD
-class DeprecatedList(list):
-    """
-    Allow an otherwise immutable object to implement mutability
-    for compatibility.
-
-    >>> recwarn = getfixture('recwarn')
-    >>> dl = DeprecatedList(range(3))
-    >>> dl[0] = 1
-    >>> dl.append(3)
-    >>> del dl[3]
-    >>> dl.reverse()
-    >>> dl.sort()
-    >>> dl.extend([4])
-    >>> dl.pop(-1)
-    4
-    >>> dl.remove(1)
-    >>> dl += [5]
-    >>> dl + [6]
-    [1, 2, 5, 6]
-    >>> dl + (6,)
-    [1, 2, 5, 6]
-    >>> dl.insert(0, 0)
-    >>> dl
-    [0, 1, 2, 5]
-    >>> dl == [0, 1, 2, 5]
-    True
-    >>> dl == (0, 1, 2, 5)
-    True
-    >>> len(recwarn)
-    1
-    """
-
-    __slots__ = ()
-
-    _warn = functools.partial(
-        warnings.warn,
-        "EntryPoints list interface is deprecated. Cast to list if needed.",
-        DeprecationWarning,
-        stacklevel=pypy_partial(2),
-    )
-
-    def _wrap_deprecated_method(method_name: str):  # type: ignore
-        def wrapped(self, *args, **kwargs):
-            self._warn()
-            return getattr(super(), method_name)(*args, **kwargs)
-
-        return method_name, wrapped
-
-    locals().update(
-        map(
-            _wrap_deprecated_method,
-            '__setitem__ __delitem__ append reverse extend pop remove '
-            '__iadd__ insert sort'.split(),
-        )
-    )
-
-    def __add__(self, other):
-        if not isinstance(other, tuple):
-            self._warn()
-            other = tuple(other)
-        return self.__class__(tuple(self) + other)
-
-    def __eq__(self, other):
-        if not isinstance(other, tuple):
-            self._warn()
-            other = tuple(other)
-
-        return tuple(self).__eq__(other)
-
-
-class EntryPoints(DeprecatedList):
-=======
 class EntryPoints(tuple):
->>>>>>> dde2b9de
     """
     An immutable collection of selectable EntryPoint objects.
     """
@@ -414,104 +322,6 @@
         )
 
 
-<<<<<<< HEAD
-class Deprecated:
-    """
-    Compatibility add-in for mapping to indicate that
-    mapping behavior is deprecated.
-
-    >>> recwarn = getfixture('recwarn')
-    >>> class DeprecatedDict(Deprecated, dict): pass
-    >>> dd = DeprecatedDict(foo='bar')
-    >>> dd.get('baz', None)
-    >>> dd['foo']
-    'bar'
-    >>> list(dd)
-    ['foo']
-    >>> list(dd.keys())
-    ['foo']
-    >>> 'foo' in dd
-    True
-    >>> list(dd.values())
-    ['bar']
-    >>> len(recwarn)
-    1
-    """
-
-    _warn = functools.partial(
-        warnings.warn,
-        "SelectableGroups dict interface is deprecated. Use select.",
-        DeprecationWarning,
-        stacklevel=pypy_partial(2),
-    )
-
-    def __getitem__(self, name):
-        self._warn()
-        return super().__getitem__(name)
-
-    def get(self, name, default=None):
-        self._warn()
-        return super().get(name, default)
-
-    def __iter__(self):
-        self._warn()
-        return super().__iter__()
-
-    def __contains__(self, *args):
-        self._warn()
-        return super().__contains__(*args)
-
-    def keys(self):
-        self._warn()
-        return super().keys()
-
-    def values(self):
-        self._warn()
-        return super().values()
-
-
-class SelectableGroups(Deprecated, dict):
-    """
-    A backward- and forward-compatible result from
-    entry_points that fully implements the dict interface.
-    """
-
-    @classmethod
-    def load(cls, eps):
-        by_group = operator.attrgetter('group')
-        ordered = sorted(eps, key=by_group)
-        grouped = itertools.groupby(ordered, by_group)
-        return cls((group, EntryPoints(eps)) for group, eps in grouped)
-
-    @property
-    def _all(self):
-        """
-        Reconstruct a list of all entrypoints from the groups.
-        """
-        groups = super(Deprecated, self).values()
-        return EntryPoints(itertools.chain.from_iterable(groups))
-
-    @property
-    def groups(self):
-        return self._all.groups
-
-    @property
-    def names(self):
-        """
-        for coverage:
-        >>> SelectableGroups().names
-        set()
-        """
-        return self._all.names
-
-    def select(self, **params):
-        if not params:
-            return self
-        return self._all.select(**params)
-
-
-=======
->>>>>>> dde2b9de
 class PackagePath(pathlib.PurePosixPath):
     """A reference to a path in a package"""
 
@@ -1022,7 +832,6 @@
     return distribution(distribution_name).version
 
 
-<<<<<<< HEAD
 _unique = functools.partial(
     unique_everseen,
     key=_py39compat.normalized_name,
@@ -1032,10 +841,7 @@
 """
 
 
-def entry_points(**params) -> Union[EntryPoints, SelectableGroups]:
-=======
 def entry_points(**params) -> EntryPoints:
->>>>>>> dde2b9de
     """Return EntryPoint objects for all installed packages.
 
     Pass selection parameters (group or name) to filter the

--- conflicted
+++ resolved
@@ -64,12 +64,6 @@
 
     def read_bytes(self) -> bytes: ...  # pragma: no cover
 
-<<<<<<< HEAD
-    def exists(self) -> bool:
-        ...  # pragma: no cover
+    def exists(self) -> bool: ...  # pragma: no cover
 
-    def resolve(self) -> bool:
-        ...  # pragma: no cover
-=======
-    def exists(self) -> bool: ...  # pragma: no cover
->>>>>>> 0ae1d24c
+    def resolve(self) -> bool: ...  # pragma: no cover
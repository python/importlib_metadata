--- conflicted
+++ resolved
@@ -151,16 +151,7 @@
         # wrapped in parentheses to avoid the following 'and' binding more
         # tightly than some other part of the environment expression.
 
-<<<<<<< HEAD
         assert deps == expected
-=======
-        assert deps == expected
-
-
-class LocalProjectTests(fixtures.LocalPackage, unittest.TestCase):
-    def test_find_local(self):
-        dist = local_distribution()
-        assert dist.metadata['Name'] == 'egginfo-pkg'
 
 
 class OffSysPathTests(fixtures.DistInfoPkgOffPath, unittest.TestCase):
@@ -172,5 +163,4 @@
         assert any(
             dist.metadata['Name'] == 'distinfo-pkg'
             for dist in dists
-            )
->>>>>>> ebb57bd9
+            )
[tox]
envlist = python
minversion = 3.2
# https://github.com/jaraco/skeleton/issues/6
tox_pip_extensions_ext_venv_update = true
toxworkdir={env:TOX_WORK_DIR:.tox}


[testenv]
deps =
setenv =
	PYTHONWARNDEFAULTENCODING = 1
commands =
	pytest {posargs}
passenv =
	HOME
usedevelop = True
extras =
	testing


[testenv:docs]
extras =
	docs
	testing
changedir = docs
commands =
	python -m sphinx -W --keep-going . {toxinidir}/build/html
	python -m sphinxlint

<<<<<<< HEAD
[testenv:diffcov]
deps =
	diff-cover
commands =
	pytest {posargs} --cov-report xml
	diff-cover coverage.xml --compare-branch=origin/main --html-report diffcov.html
	diff-cover coverage.xml --compare-branch=origin/main --fail-under=100
=======
[testenv:finalize]
skip_install = True
deps =
	towncrier
	jaraco.develop
passenv = *
commands =
	python -m jaraco.develop.towncrier build --yes
>>>>>>> 74b0d396

[testenv:release]
skip_install = True
deps =
	build
	twine>=3
	jaraco.develop>=7.1
passenv =
	TWINE_PASSWORD
	GITHUB_TOKEN
setenv =
	TWINE_USERNAME = {env:TWINE_USERNAME:__token__}
commands =
	python -c "import shutil; shutil.rmtree('dist', ignore_errors=True)"
	python -m build
	python -m twine upload dist/*
	python -m jaraco.develop.create-github-release<|MERGE_RESOLUTION|>--- conflicted
+++ resolved
@@ -28,7 +28,6 @@
 	python -m sphinx -W --keep-going . {toxinidir}/build/html
 	python -m sphinxlint
 
-<<<<<<< HEAD
 [testenv:diffcov]
 deps =
 	diff-cover
@@ -36,7 +35,7 @@
 	pytest {posargs} --cov-report xml
 	diff-cover coverage.xml --compare-branch=origin/main --html-report diffcov.html
 	diff-cover coverage.xml --compare-branch=origin/main --fail-under=100
-=======
+
 [testenv:finalize]
 skip_install = True
 deps =
@@ -45,7 +44,6 @@
 passenv = *
 commands =
 	python -m jaraco.develop.towncrier build --yes
->>>>>>> 74b0d396
 
 [testenv:release]
 skip_install = True

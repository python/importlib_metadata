[tox]
envlist = python
minversion = 3.2
# https://github.com/jaraco/skeleton/issues/6
tox_pip_extensions_ext_venv_update = true
toxworkdir={env:TOX_WORK_DIR:.tox}


[testenv]
deps =
commands =
	pytest {posargs}
usedevelop = True
extras = testing
setenv =
	# workaround pypa/pip#9143
	PIP_USE_DEPRECATED=legacy-resolver


[testenv:docs]
extras =
	docs
	testing
changedir = docs
commands =
	python -m sphinx . {toxinidir}/build/html

[testenv:diffcov]
deps =
	diff-cover
commands =
	pytest {posargs} --cov-report xml
	diff-cover coverage.xml --compare-branch=origin/main --html-report diffcov.html
	diff-cover coverage.xml --compare-branch=origin/main --fail-under=100

[testenv:perf]
use_develop = False
deps =
	ipython
commands =
<<<<<<< HEAD
	python -c 'print("Cached lookup performance")'
	python -m timeit -s 'import importlib_metadata; importlib_metadata.distribution("ipython")' -- 'importlib_metadata.distribution("ipython")'
	python -c 'print("Uncached lookup performance")'
	python -m timeit -s 'import importlib, importlib_metadata' -- 'importlib.invalidate_caches(); importlib_metadata.distribution("ipython")'
=======
	python -m timeit -s 'import importlib_metadata' -- 'importlib_metadata.distribution("ipython")'
	python -m timeit -s 'import importlib_metadata' -- 'importlib_metadata.entry_points()'
>>>>>>> 67041f75

[testenv:release]
skip_install = True
deps =
	build
	twine[keyring]>=1.13
	path
	jaraco.develop>=7.1
passenv =
	TWINE_PASSWORD
	GITHUB_TOKEN
setenv =
	TWINE_USERNAME = {env:TWINE_USERNAME:__token__}
commands =
	python -c "import path; path.Path('dist').rmtree_p()"
	python -m build
	python -m twine upload dist/*
	python -m jaraco.develop.create-github-release<|MERGE_RESOLUTION|>--- conflicted
+++ resolved
@@ -38,15 +38,14 @@
 deps =
 	ipython
 commands =
-<<<<<<< HEAD
+  python -m 'print("Simple discovery performance")'
+	python -m timeit -s 'import importlib_metadata' -- 'importlib_metadata.distribution("ipython")'
+  python -m 'print("Entry point discovery performance")'
+	python -m timeit -s 'import importlib_metadata' -- 'importlib_metadata.entry_points()'
 	python -c 'print("Cached lookup performance")'
 	python -m timeit -s 'import importlib_metadata; importlib_metadata.distribution("ipython")' -- 'importlib_metadata.distribution("ipython")'
 	python -c 'print("Uncached lookup performance")'
 	python -m timeit -s 'import importlib, importlib_metadata' -- 'importlib.invalidate_caches(); importlib_metadata.distribution("ipython")'
-=======
-	python -m timeit -s 'import importlib_metadata' -- 'importlib_metadata.distribution("ipython")'
-	python -m timeit -s 'import importlib_metadata' -- 'importlib_metadata.entry_points()'
->>>>>>> 67041f75
 
 [testenv:release]
 skip_install = True

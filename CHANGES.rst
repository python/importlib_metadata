v3.8.0
======

<<<<<<< HEAD
* #290: Add mtime-based caching for ``FastPath`` and its
  lookups, dramatically increasing performance for repeated
  distribution lookups.

v3.7.3
======

* Docs enhancements and cleanup following review in
  `GH-24782 <https://github.com/python/cpython/pull/24782>`_.

v3.7.2
======

* Cleaned up cruft in entry_points docstring.

v3.7.1
======

* Internal refactoring to facilitate ``entry_points() -> dict``
  deprecation.
=======
* Use of Mapping (dict) interfaces on ``SelectableGroups``
  is now flagged as deprecated. Instead, users are advised
  to use the select interface for future compatibility.
>>>>>>> ae14c733

v3.7.0
======

* #131: Added ``packages_distributions`` to conveniently
  resolve a top-level package or module to its distribution(s).

v3.6.0
======

* #284: Introduces new ``EntryPoints`` object, a tuple of
  ``EntryPoint`` objects but with convenience properties for
  selecting and inspecting the results:

  - ``.select()`` accepts ``group`` or ``name`` keyword
    parameters and returns a new ``EntryPoints`` tuple
    with only those that match the selection.
  - ``.groups`` property presents all of the group names.
  - ``.names`` property presents the names of the entry points.
  - Item access (e.g. ``eps[name]``) retrieves a single
    entry point by name.

  ``entry_points`` now accepts "selection parameters",
  same as ``EntryPoint.select()``.

  ``entry_points()`` now provides a future-compatible
  ``SelectableGroups`` object that supplies the above interface
  (except item access) but remains a dict for compatibility.

  In the future, ``entry_points()`` will return an
  ``EntryPoints`` object for all entry points.

  If passing selection parameters to ``entry_points``, the
  future behavior is invoked and an ``EntryPoints`` is the
  result.

  Construction of entry points using
  ``dict([EntryPoint, ...])`` is now deprecated and raises
  an appropriate DeprecationWarning and will be removed in
  a future version.

v3.5.0
======

* #280: ``entry_points`` now only returns entry points for
  unique distributions (by name).

v3.4.0
======

* #10: Project now declares itself as being typed.
* #272: Additional performance enhancements to distribution
  discovery.
* #111: For PyPA projects, add test ensuring that
  ``MetadataPathFinder._search_paths`` honors the needed
  interface. Method is still private.

v3.3.0
======

* #265: ``EntryPoint`` objects now expose a ``.dist`` object
  referencing the ``Distribution`` when constructed from a
  Distribution.

v3.2.0
======

* The object returned by ``metadata()`` now has a
  formally-defined protocol called ``PackageMetadata``
  with declared support for the ``.get_all()`` method.
  Fixes #126.

v3.1.1
======

v2.1.1
======

* #261: Restored compatibility for package discovery for
  metadata without version in the name and for legacy
  eggs.

v3.1.0
======

* Merge with 2.1.0.

v2.1.0
======

* #253: When querying for package metadata, the lookup
  now honors
  `package normalization rules <https://packaging.python.org/specifications/recording-installed-packages/>`_.

v3.0.0
======

* Require Python 3.6 or later.

v2.0.0
======

* ``importlib_metadata`` no longer presents a
  ``__version__`` attribute. Consumers wishing to
  resolve the version of the package should query it
  directly with
  ``importlib_metadata.version('importlib-metadata')``.
  Closes #71.

v1.7.0
======

* ``PathNotFoundError`` now has a custom ``__str__``
  mentioning "package metadata" being missing to help
  guide users to the cause when the package is installed
  but no metadata is present. Closes #124.

v1.6.1
======

* Added ``Distribution._local()`` as a provisional
  demonstration of how to load metadata for a local
  package. Implicitly requires that
  `pep517 <https://pypi.org/project/pep517>`_ is
  installed. Ref #42.
* Ensure inputs to FastPath are Unicode. Closes #121.
* Tests now rely on ``importlib.resources.files`` (and
  backport) instead of the older ``path`` function.
* Support any iterable from ``find_distributions``.
  Closes #122.

v1.6.0
======

* Added ``module`` and ``attr`` attributes to ``EntryPoint``

v1.5.2
======

* Fix redundant entries from ``FastPath.zip_children``.
  Closes #117.

v1.5.1
======

* Improve reliability and consistency of compatibility
  imports for contextlib and pathlib when running tests.
  Closes #116.

v1.5.0
======

* Additional performance optimizations in FastPath now
  saves an additional 20% on a typical call.
* Correct for issue where PyOxidizer finder has no
  ``__module__`` attribute. Closes #110.

v1.4.0
======

* Through careful optimization, ``distribution()`` is
  3-4x faster. Thanks to Antony Lee for the
  contribution. Closes #95.

* When searching through ``sys.path``, if any error
  occurs attempting to list a path entry, that entry
  is skipped, making the system much more lenient
  to errors. Closes #94.

v1.3.0
======

* Improve custom finders documentation. Closes #105.

v1.2.0
======

* Once again, drop support for Python 3.4. Ref #104.

v1.1.3
======

* Restored support for Python 3.4 due to improper version
  compatibility declarations in the v1.1.0 and v1.1.1
  releases. Closes #104.

v1.1.2
======

* Repaired project metadata to correctly declare the
  ``python_requires`` directive. Closes #103.

v1.1.1
======

* Fixed ``repr(EntryPoint)`` on PyPy 3 also. Closes #102.

v1.1.0
======

* Dropped support for Python 3.4.
* EntryPoints are now pickleable. Closes #96.
* Fixed ``repr(EntryPoint)`` on PyPy 2. Closes #97.

v1.0.0
======

* Project adopts semver for versioning.

* Removed compatibility shim introduced in 0.23.

* For better compatibility with the stdlib implementation and to
  avoid the same distributions being discovered by the stdlib and
  backport implementations, the backport now disables the
  stdlib DistributionFinder during initialization (import time).
  Closes #91 and closes #100.

0.23
====

* Added a compatibility shim to prevent failures on beta releases
  of Python before the signature changed to accept the
  "context" parameter on find_distributions. This workaround
  will have a limited lifespan, not to extend beyond release of
  Python 3.8 final.

0.22
====

* Renamed ``package`` parameter to ``distribution_name``
  as `recommended <https://bugs.python.org/issue34632#msg349423>`_
  in the following functions: ``distribution``, ``metadata``,
  ``version``, ``files``, and ``requires``. This
  backward-incompatible change is expected to have little impact
  as these functions are assumed to be primarily used with
  positional parameters.

0.21
====

* ``importlib.metadata`` now exposes the ``DistributionFinder``
  metaclass and references it in the docs for extending the
  search algorithm.
* Add ``Distribution.at`` for constructing a Distribution object
  from a known metadata directory on the file system. Closes #80.
* Distribution finders now receive a context object that
  supplies ``.path`` and ``.name`` properties. This change
  introduces a fundamental backward incompatibility for
  any projects implementing a ``find_distributions`` method
  on a ``MetaPathFinder``. This new layer of abstraction
  allows this context to be supplied directly or constructed
  on demand and opens the opportunity for a
  ``find_distributions`` method to solicit additional
  context from the caller. Closes #85.

0.20
====

* Clarify in the docs that calls to ``.files`` could return
  ``None`` when the metadata is not present. Closes #69.
* Return all requirements and not just the first for dist-info
  packages. Closes #67.

0.19
====

* Restrain over-eager egg metadata resolution.
* Add support for entry points with colons in the name. Closes #75.

0.18
====

* Parse entry points case sensitively.  Closes #68
* Add a version constraint on the backport configparser package.  Closes #66

0.17
====

* Fix a permission problem in the tests on Windows.

0.16
====

* Don't crash if there exists an EGG-INFO directory on sys.path.

0.15
====

* Fix documentation.

0.14
====

* Removed ``local_distribution`` function from the API.
  **This backward-incompatible change removes this
  behavior summarily**. Projects should remove their
  reliance on this behavior. A replacement behavior is
  under review in the `pep517 project
  <https://github.com/pypa/pep517>`_. Closes #42.

0.13
====

* Update docstrings to match PEP 8. Closes #63.
* Merged modules into one module. Closes #62.

0.12
====

* Add support for eggs.  !65; Closes #19.

0.11
====

* Support generic zip files (not just wheels).  Closes #59
* Support zip files with multiple distributions in them.  Closes #60
* Fully expose the public API in ``importlib_metadata.__all__``.

0.10
====

* The ``Distribution`` ABC is now officially part of the public API.
  Closes #37.
* Fixed support for older single file egg-info formats.  Closes #43.
* Fixed a testing bug when ``$CWD`` has spaces in the path.  Closes #50.
* Add Python 3.8 to the ``tox`` testing matrix.

0.9
===

* Fixed issue where entry points without an attribute would raise an
  Exception.  Closes #40.
* Removed unused ``name`` parameter from ``entry_points()``. Closes #44.
* ``DistributionFinder`` classes must now be instantiated before
  being placed on ``sys.meta_path``.

0.8
===

* This library can now discover/enumerate all installed packages. **This
  backward-incompatible change alters the protocol finders must
  implement to support distribution package discovery.** Closes #24.
* The signature of ``find_distributions()`` on custom installer finders
  should now accept two parameters, ``name`` and ``path`` and
  these parameters must supply defaults.
* The ``entry_points()`` method no longer accepts a package name
  but instead returns all entry points in a dictionary keyed by the
  ``EntryPoint.group``. The ``resolve`` method has been removed. Instead,
  call ``EntryPoint.load()``, which has the same semantics as
  ``pkg_resources`` and ``entrypoints``.  **This is a backward incompatible
  change.**
* Metadata is now always returned as Unicode text regardless of
  Python version. Closes #29.
* This library can now discover metadata for a 'local' package (found
  in the current-working directory). Closes #27.
* Added ``files()`` function for resolving files from a distribution.
* Added a new ``requires()`` function, which returns the requirements
  for a package suitable for parsing by
  ``packaging.requirements.Requirement``. Closes #18.
* The top-level ``read_text()`` function has been removed.  Use
  ``PackagePath.read_text()`` on instances returned by the ``files()``
  function.  **This is a backward incompatible change.**
* Release dates are now automatically injected into the changelog
  based on SCM tags.

0.7
===

* Fixed issue where packages with dashes in their names would
  not be discovered. Closes #21.
* Distribution lookup is now case-insensitive. Closes #20.
* Wheel distributions can no longer be discovered by their module
  name. Like Path distributions, they must be indicated by their
  distribution package name.

0.6
===

* Removed ``importlib_metadata.distribution`` function. Now
  the public interface is primarily the utility functions exposed
  in ``importlib_metadata.__all__``. Closes #14.
* Added two new utility functions ``read_text`` and
  ``metadata``.

0.5
===

* Updated README and removed details about Distribution
  class, now considered private. Closes #15.
* Added test suite support for Python 3.4+.
* Fixed SyntaxErrors on Python 3.4 and 3.5. !12
* Fixed errors on Windows joining Path elements. !15

0.4
===

* Housekeeping.

0.3
===

* Added usage documentation.  Closes #8
* Add support for getting metadata from wheels on ``sys.path``.  Closes #9

0.2
===

* Added ``importlib_metadata.entry_points()``.  Closes #1
* Added ``importlib_metadata.resolve()``.  Closes #12
* Add support for Python 2.7.  Closes #4

0.1
===

* Initial release.


..
   Local Variables:
   mode: change-log-mode
   indent-tabs-mode: nil
   sentence-end-double-space: t
   fill-column: 78
   coding: utf-8
   End:<|MERGE_RESOLUTION|>--- conflicted
+++ resolved
@@ -1,7 +1,22 @@
+v3.9.0
+======
+
+* Use of Mapping (dict) interfaces on ``SelectableGroups``
+  is now flagged as deprecated. Instead, users are advised
+  to use the select interface for future compatibility.
+
+  Suppress the warning with this filter:
+  ``ignore:SelectableGroups dict interface``.
+
+  Or with this invocation in the Python environment:
+  ``warnings.filterwarnings('ignore', 'SelectableGroups dict interface')``.
+
+  Preferably, switch to the ``select`` interface introduced
+  in 3.7.0.
+
 v3.8.0
 ======
 
-<<<<<<< HEAD
 * #290: Add mtime-based caching for ``FastPath`` and its
   lookups, dramatically increasing performance for repeated
   distribution lookups.
@@ -22,11 +37,6 @@
 
 * Internal refactoring to facilitate ``entry_points() -> dict``
   deprecation.
-=======
-* Use of Mapping (dict) interfaces on ``SelectableGroups``
-  is now flagged as deprecated. Instead, users are advised
-  to use the select interface for future compatibility.
->>>>>>> ae14c733
 
 v3.7.0
 ======

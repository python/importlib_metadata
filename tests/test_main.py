import re
import pickle
import unittest
import importlib
import importlib_metadata
import pyfakefs.fake_filesystem_unittest as ffs

from . import fixtures
from importlib_metadata import (
    Distribution,
    EntryPoint,
    PackageNotFoundError,
    _unique,
    distributions,
    entry_points,
    metadata,
    packages_distributions,
    version,
)


class BasicTests(fixtures.DistInfoPkg, unittest.TestCase):
    version_pattern = r'\d+\.\d+(\.\d)?'

    def test_retrieves_version_of_self(self):
        dist = Distribution.from_name('distinfo-pkg')
        assert isinstance(dist.version, str)
        assert re.match(self.version_pattern, dist.version)

    def test_for_name_does_not_exist(self):
        with self.assertRaises(PackageNotFoundError):
            Distribution.from_name('does-not-exist')

    def test_package_not_found_mentions_metadata(self):
        """
        When a package is not found, that could indicate that the
        package is not installed or that it is installed without
        metadata. Ensure the exception mentions metadata to help
        guide users toward the cause. See #124.
        """
        with self.assertRaises(PackageNotFoundError) as ctx:
            Distribution.from_name('does-not-exist')

        assert "metadata" in str(ctx.exception)

    def test_abc_enforced(self):
        with self.assertRaises(TypeError):
            type('DistributionSubclass', (Distribution,), {})()

    @fixtures.parameterize(
        dict(name=None),
        dict(name=''),
    )
    def test_invalid_inputs_to_from_name(self, name):
        with self.assertRaises(Exception):
            Distribution.from_name(name)


class ImportTests(fixtures.DistInfoPkg, unittest.TestCase):
    def test_import_nonexistent_module(self):
        # Ensure that the MetadataPathFinder does not crash an import of a
        # non-existent module.
        with self.assertRaises(ImportError):
            importlib.import_module('does_not_exist')

    def test_resolve(self):
        ep = entry_points(group='entries')['main']
        self.assertEqual(ep.load().__name__, "main")

    def test_entrypoint_with_colon_in_name(self):
        ep = entry_points(group='entries')['ns:sub']
        self.assertEqual(ep.value, 'mod:main')

    def test_resolve_without_attr(self):
        ep = EntryPoint(
            name='ep',
            value='importlib_metadata',
            group='grp',
        )
        assert ep.load() is importlib_metadata


class NameNormalizationTests(fixtures.OnSysPath, fixtures.SiteDir, unittest.TestCase):
    @staticmethod
    def make_pkg(name):
        """
        Create minimal metadata for a dist-info package with
        the indicated name on the file system.
        """
        return {
            f'{name}.dist-info': {
                'METADATA': 'VERSION: 1.0\n',
            },
        }

    def test_dashes_in_dist_name_found_as_underscores(self):
        """
        For a package with a dash in the name, the dist-info metadata
        uses underscores in the name. Ensure the metadata loads.
        """
        fixtures.build_files(self.make_pkg('my_pkg'), self.site_dir)
        assert version('my-pkg') == '1.0'

    def test_dist_name_found_as_any_case(self):
        """
        Ensure the metadata loads when queried with any case.
        """
        pkg_name = 'CherryPy'
        fixtures.build_files(self.make_pkg(pkg_name), self.site_dir)
        assert version(pkg_name) == '1.0'
        assert version(pkg_name.lower()) == '1.0'
        assert version(pkg_name.upper()) == '1.0'

    def test_unique_distributions(self):
        """
        Two distributions varying only by non-normalized name on
        the file system should resolve as the same.
        """
        fixtures.build_files(self.make_pkg('abc'), self.site_dir)
        before = list(_unique(distributions()))

        alt_site_dir = self.fixtures.enter_context(fixtures.tempdir())
        self.fixtures.enter_context(self.add_sys_path(alt_site_dir))
        fixtures.build_files(self.make_pkg('ABC'), alt_site_dir)
        after = list(_unique(distributions()))

        assert len(after) == len(before)


class NonASCIITests(fixtures.OnSysPath, fixtures.SiteDir, unittest.TestCase):
    @staticmethod
    def pkg_with_non_ascii_description(site_dir):
        """
        Create minimal metadata for a package with non-ASCII in
        the description.
        """
        contents = {
            'portend.dist-info': {
                'METADATA': 'Description: pôrˈtend',
            },
        }
        fixtures.build_files(contents, site_dir)
        return 'portend'

    @staticmethod
    def pkg_with_non_ascii_description_egg_info(site_dir):
        """
        Create minimal metadata for an egg-info package with
        non-ASCII in the description.
        """
        contents = {
            'portend.dist-info': {
                'METADATA': """
                Name: portend

                pôrˈtend""",
            },
        }
        fixtures.build_files(contents, site_dir)
        return 'portend'

    def test_metadata_loads(self):
        pkg_name = self.pkg_with_non_ascii_description(self.site_dir)
        meta = metadata(pkg_name)
        assert meta['Description'] == 'pôrˈtend'

    def test_metadata_loads_egg_info(self):
        pkg_name = self.pkg_with_non_ascii_description_egg_info(self.site_dir)
        meta = metadata(pkg_name)
        assert meta['Description'] == 'pôrˈtend'


class DiscoveryTests(
    fixtures.EggInfoPkg,
    fixtures.EggInfoPkgPipInstalledNoToplevel,
    fixtures.EggInfoPkgPipInstalledNoModules,
    fixtures.EggInfoPkgSourcesFallback,
    fixtures.DistInfoPkg,
    unittest.TestCase,
):
    def test_package_discovery(self):
        dists = list(distributions())
        assert all(isinstance(dist, Distribution) for dist in dists)
        assert any(dist.metadata['Name'] == 'egginfo-pkg' for dist in dists)
        assert any(dist.metadata['Name'] == 'egg_with_module-pkg' for dist in dists)
        assert any(dist.metadata['Name'] == 'egg_with_no_modules-pkg' for dist in dists)
        assert any(dist.metadata['Name'] == 'sources_fallback-pkg' for dist in dists)
        assert any(dist.metadata['Name'] == 'distinfo-pkg' for dist in dists)

    def test_invalid_usage(self):
        with self.assertRaises(ValueError):
            list(distributions(context='something', name='else'))


class DirectoryTest(fixtures.OnSysPath, fixtures.SiteDir, unittest.TestCase):
    def test_egg_info(self):
        # make an `EGG-INFO` directory that's unrelated
        self.site_dir.joinpath('EGG-INFO').mkdir()
        # used to crash with `IsADirectoryError`
        with self.assertRaises(PackageNotFoundError):
            version('unknown-package')

    def test_egg(self):
        egg = self.site_dir.joinpath('foo-3.6.egg')
        egg.mkdir()
        with self.add_sys_path(egg):
            with self.assertRaises(PackageNotFoundError):
                version('foo')


class MissingSysPath(fixtures.OnSysPath, unittest.TestCase):
    site_dir = '/does-not-exist'

    def test_discovery(self):
        """
        Discovering distributions should succeed even if
        there is an invalid path on sys.path.
        """
        importlib_metadata.distributions()


class InaccessibleSysPath(fixtures.OnSysPath, ffs.TestCase):
    site_dir = '/access-denied'

    def setUp(self):
        super().setUp()
        self.setUpPyfakefs()
        self.fs.create_dir(self.site_dir, perm_bits=000)

    def test_discovery(self):
        """
        Discovering distributions should succeed even if
        there is an invalid path on sys.path.
        """
        list(importlib_metadata.distributions())


class TestEntryPoints(unittest.TestCase):
    def __init__(self, *args):
        super().__init__(*args)
        self.ep = importlib_metadata.EntryPoint(
            name='name', value='value', group='group'
        )

    def test_entry_point_pickleable(self):
        revived = pickle.loads(pickle.dumps(self.ep))
        assert revived == self.ep

    def test_positional_args(self):
        """
        Capture legacy (namedtuple) construction, discouraged.
        """
        EntryPoint('name', 'value', 'group')

    def test_immutable(self):
        """EntryPoints should be immutable"""
        with self.assertRaises(AttributeError):
            self.ep.name = 'badactor'

    def test_repr(self):
        assert 'EntryPoint' in repr(self.ep)
        assert 'name=' in repr(self.ep)
        assert "'name'" in repr(self.ep)

    def test_hashable(self):
        """EntryPoints should be hashable"""
        hash(self.ep)

    def test_module(self):
        assert self.ep.module == 'value'

    def test_attr(self):
        assert self.ep.attr is None

    def test_sortable(self):
        """
        EntryPoint objects are sortable, but result is undefined.
        """
        sorted(
            [
                EntryPoint(name='b', value='val', group='group'),
                EntryPoint(name='a', value='val', group='group'),
            ]
        )


class FileSystem(
    fixtures.OnSysPath, fixtures.SiteDir, fixtures.FileBuilder, unittest.TestCase
):
    def test_unicode_dir_on_sys_path(self):
        """
        Ensure a Unicode subdirectory of a directory on sys.path
        does not crash.
        """
        fixtures.build_files(
            {self.unicode_filename(): {}},
            prefix=self.site_dir,
        )
        list(distributions())


class PackagesDistributionsPrebuiltTest(fixtures.ZipFixtures, unittest.TestCase):
    def test_packages_distributions_example(self):
        self._fixture_on_path('example-21.12-py3-none-any.whl')
        assert packages_distributions()['example'] == ['example']

    def test_packages_distributions_example2(self):
        """
        Test packages_distributions on a wheel built
        by trampolim.
        """
        self._fixture_on_path('example2-1.0.0-py3-none-any.whl')
        assert packages_distributions()['example2'] == ['example2']


class PackagesDistributionsTest(
    fixtures.OnSysPath, fixtures.SiteDir, unittest.TestCase
):
    def test_packages_distributions_neither_toplevel_nor_files(self):
        """
        Test a package built without 'top-level.txt' or a file list.
        """
        fixtures.build_files(
            {
                'trim_example-1.0.0.dist-info': {
                    'METADATA': """
                Name: trim_example
                Version: 1.0.0
                """,
                }
            },
            prefix=self.site_dir,
        )
        packages_distributions()

    def test_packages_distributions_all_module_types(self):
        """
        Test top-level modules detected on a package without 'top-level.txt'.
        """
        suffixes = importlib.machinery.all_suffixes()
        fixtures.build_files(
            {
                'all_distributions-1.0.0.dist-info': {
                    'METADATA': """
                        Name: all_distributions
                        Version: 1.0.0
                    """,
                    'RECORD': 'all_distributions-1.0.0.dist-info/METADATA\n'
                    + ''.join(
                        f'importable-name {i}{suffix},,\n'
                        f'in_namespace_{i}/mod{suffix},,\n'
                        f'in_package_{i}/__init__.py,,\n'
                        f'in_package_{i}/mod{suffix},,\n'
                        for i, suffix in enumerate(suffixes)
                    ),
                },
            },
            prefix=self.site_dir,
        )

        distributions = packages_distributions()

        for i in range(len(suffixes)):
<<<<<<< HEAD
            assert distributions[f'{i}-top-level'] == ['all_distributions']
            assert distributions[f'{i}-in-namespace'] == ['all_distributions']
            assert distributions[f'{i}-in-package'] == ['all_distributions']


class PackagesDistributionsEggTest(
    fixtures.EggInfoPkg,
    fixtures.EggInfoPkgPipInstalledNoToplevel,
    fixtures.EggInfoPkgPipInstalledNoModules,
    fixtures.EggInfoPkgSourcesFallback,
    unittest.TestCase,
):
    def test_packages_distributions_on_eggs(self):
        """
        Test old-style egg packages with a variation of 'top_level.txt',
        'SOURCES.txt', and 'installed-files.txt', available.
        """
        distributions = packages_distributions()

        def import_names_from_package(package_name):
            return {
                import_name
                for import_name, package_names in distributions.items()
                if package_name in package_names
            }

        # egginfo-pkg declares one import ('mod') via top_level.txt
        assert import_names_from_package('egginfo-pkg') == {'mod'}

        # egg_with_module-pkg has one import ('egg_with_module') inferred from
        # installed-files.txt (top_level.txt is missing)
        assert import_names_from_package('egg_with_module-pkg') == {'egg_with_module'}

        # egg_with_no_modules-pkg should not be associated with any import names
        # (top_level.txt is empty, and installed-files.txt has no .py files)
        assert import_names_from_package('egg_with_no_modules-pkg') == set()

        # sources_fallback-pkg has one import ('sources_fallback') inferred from
        # SOURCES.txt (top_level.txt and installed-files.txt is missing)
        assert import_names_from_package('sources_fallback-pkg') == {'sources_fallback'}
=======
            assert distributions[f'importable-name {i}'] == ['all_distributions']
            assert distributions[f'in_namespace_{i}'] == ['all_distributions']
            assert distributions[f'in_package_{i}'] == ['all_distributions']

        assert not any(name.endswith('.dist-info') for name in distributions)
>>>>>>> 64ae8f6d
<|MERGE_RESOLUTION|>--- conflicted
+++ resolved
@@ -361,10 +361,11 @@
         distributions = packages_distributions()
 
         for i in range(len(suffixes)):
-<<<<<<< HEAD
-            assert distributions[f'{i}-top-level'] == ['all_distributions']
-            assert distributions[f'{i}-in-namespace'] == ['all_distributions']
-            assert distributions[f'{i}-in-package'] == ['all_distributions']
+            assert distributions[f'importable-name {i}'] == ['all_distributions']
+            assert distributions[f'in_namespace_{i}'] == ['all_distributions']
+            assert distributions[f'in_package_{i}'] == ['all_distributions']
+
+        assert not any(name.endswith('.dist-info') for name in distributions)
 
 
 class PackagesDistributionsEggTest(
@@ -401,11 +402,4 @@
 
         # sources_fallback-pkg has one import ('sources_fallback') inferred from
         # SOURCES.txt (top_level.txt and installed-files.txt is missing)
-        assert import_names_from_package('sources_fallback-pkg') == {'sources_fallback'}
-=======
-            assert distributions[f'importable-name {i}'] == ['all_distributions']
-            assert distributions[f'in_namespace_{i}'] == ['all_distributions']
-            assert distributions[f'in_package_{i}'] == ['all_distributions']
-
-        assert not any(name.endswith('.dist-info') for name in distributions)
->>>>>>> 64ae8f6d
+        assert import_names_from_package('sources_fallback-pkg') == {'sources_fallback'}
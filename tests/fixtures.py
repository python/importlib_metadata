import os
import sys
import copy
import json
import shutil
import pathlib
import tempfile
import textwrap
import functools
import contextlib

from .py39compat import FS_NONASCII

from . import _path
from ._path import FilesSpec


try:
    from importlib import resources  # type: ignore

    getattr(resources, 'files')
    getattr(resources, 'as_file')
except (ImportError, AttributeError):
    import importlib_resources as resources  # type: ignore


@contextlib.contextmanager
def tempdir():
    tmpdir = tempfile.mkdtemp()
    try:
        yield pathlib.Path(tmpdir)
    finally:
        shutil.rmtree(tmpdir)


@contextlib.contextmanager
def save_cwd():
    orig = os.getcwd()
    try:
        yield
    finally:
        os.chdir(orig)


@contextlib.contextmanager
def tempdir_as_cwd():
    with tempdir() as tmp:
        with save_cwd():
            os.chdir(str(tmp))
            yield tmp


@contextlib.contextmanager
def install_finder(finder):
    sys.meta_path.append(finder)
    try:
        yield
    finally:
        sys.meta_path.remove(finder)


class Fixtures:
    def setUp(self):
        self.fixtures = contextlib.ExitStack()
        self.addCleanup(self.fixtures.close)


class SiteDir(Fixtures):
    def setUp(self):
        super().setUp()
        self.site_dir = self.fixtures.enter_context(tempdir())


class OnSysPath(Fixtures):
    @staticmethod
    @contextlib.contextmanager
    def add_sys_path(dir):
        sys.path[:0] = [str(dir)]
        try:
            yield
        finally:
            sys.path.remove(str(dir))

    def setUp(self):
        super().setUp()
        self.fixtures.enter_context(self.add_sys_path(self.site_dir))


class SiteBuilder(SiteDir):
    def setUp(self):
        super().setUp()
        for cls in self.__class__.mro():
            with contextlib.suppress(AttributeError):
                build_files(cls.files, prefix=self.site_dir)


class DistInfoPkg(OnSysPath, SiteBuilder):
    files: FilesSpec = {
        "distinfo_pkg-1.0.0.dist-info": {
            "METADATA": """
                Name: distinfo-pkg
                Author: Steven Ma
                Version: 1.0.0
                Requires-Dist: wheel >= 1.0
                Requires-Dist: pytest; extra == 'test'
                Keywords: sample package

                Once upon a time
                There was a distinfo pkg
                """,
            "RECORD": "mod.py,sha256=abc,20\n",
            "entry_points.txt": """
                [entries]
                main = mod:main
                ns:sub = mod:main
            """,
        },
        "mod.py": """
            def main():
                print("hello world")
            """,
    }

    def make_uppercase(self):
        """
        Rewrite metadata with everything uppercase.
        """
        shutil.rmtree(self.site_dir / "distinfo_pkg-1.0.0.dist-info")
        files = copy.deepcopy(DistInfoPkg.files)
        info = files["distinfo_pkg-1.0.0.dist-info"]
        info["METADATA"] = info["METADATA"].upper()
        build_files(files, self.site_dir)


<<<<<<< HEAD
class DistInfoPkgEditable(DistInfoPkg):
    """
    Package with a PEP 660 direct_url.json.
    """

    some_hash = '524127ce937f7cb65665130c695abd18ca386f60bb29687efb976faa1596fdcc'
    files: FilesSpec = {
        'distinfo_pkg-1.0.0.dist-info': {
            'direct_url.json': json.dumps(
                {
                    "archive_info": {
                        "hash": f"sha256={some_hash}",
                        "hashes": {"sha256": f"{some_hash}"},
                    },
                    "url": "file:///path/to/distinfo_pkg-1.0.0.editable-py3-none-any.whl",
                }
            )
        },
    }

    def setUp(self):
        super().setUp()
        build_files(DistInfoPkgEditable.files, self.site_dir)


class DistInfoPkgWithDot(OnSysPath, SiteDir):
=======
class DistInfoPkgWithDot(OnSysPath, SiteBuilder):
>>>>>>> e886c996
    files: FilesSpec = {
        "pkg_dot-1.0.0.dist-info": {
            "METADATA": """
                Name: pkg.dot
                Version: 1.0.0
                """,
        },
    }


class DistInfoPkgWithDotLegacy(OnSysPath, SiteBuilder):
    files: FilesSpec = {
        "pkg.dot-1.0.0.dist-info": {
            "METADATA": """
                Name: pkg.dot
                Version: 1.0.0
                """,
        },
        "pkg.lot.egg-info": {
            "METADATA": """
                Name: pkg.lot
                Version: 1.0.0
                """,
        },
    }


class DistInfoPkgOffPath(SiteBuilder):
    files = DistInfoPkg.files


class EggInfoPkg(OnSysPath, SiteBuilder):
    files: FilesSpec = {
        "egginfo_pkg.egg-info": {
            "PKG-INFO": """
                Name: egginfo-pkg
                Author: Steven Ma
                License: Unknown
                Version: 1.0.0
                Classifier: Intended Audience :: Developers
                Classifier: Topic :: Software Development :: Libraries
                Keywords: sample package
                Description: Once upon a time
                        There was an egginfo package
                """,
            "SOURCES.txt": """
                mod.py
                egginfo_pkg.egg-info/top_level.txt
            """,
            "entry_points.txt": """
                [entries]
                main = mod:main
            """,
            "requires.txt": """
                wheel >= 1.0; python_version >= "2.7"
                [test]
                pytest
            """,
            "top_level.txt": "mod\n",
        },
        "mod.py": """
            def main():
                print("hello world")
            """,
    }


class EggInfoPkgPipInstalledNoToplevel(OnSysPath, SiteBuilder):
    files: FilesSpec = {
        "egg_with_module_pkg.egg-info": {
            "PKG-INFO": "Name: egg_with_module-pkg",
            # SOURCES.txt is made from the source archive, and contains files
            # (setup.py) that are not present after installation.
            "SOURCES.txt": """
                egg_with_module.py
                setup.py
                egg_with_module_pkg.egg-info/PKG-INFO
                egg_with_module_pkg.egg-info/SOURCES.txt
                egg_with_module_pkg.egg-info/top_level.txt
            """,
            # installed-files.txt is written by pip, and is a strictly more
            # accurate source than SOURCES.txt as to the installed contents of
            # the package.
            "installed-files.txt": """
                ../egg_with_module.py
                PKG-INFO
                SOURCES.txt
                top_level.txt
            """,
            # missing top_level.txt (to trigger fallback to installed-files.txt)
        },
        "egg_with_module.py": """
            def main():
                print("hello world")
            """,
    }


class EggInfoPkgPipInstalledNoModules(OnSysPath, SiteBuilder):
    files: FilesSpec = {
        "egg_with_no_modules_pkg.egg-info": {
            "PKG-INFO": "Name: egg_with_no_modules-pkg",
            # SOURCES.txt is made from the source archive, and contains files
            # (setup.py) that are not present after installation.
            "SOURCES.txt": """
                setup.py
                egg_with_no_modules_pkg.egg-info/PKG-INFO
                egg_with_no_modules_pkg.egg-info/SOURCES.txt
                egg_with_no_modules_pkg.egg-info/top_level.txt
            """,
            # installed-files.txt is written by pip, and is a strictly more
            # accurate source than SOURCES.txt as to the installed contents of
            # the package.
            "installed-files.txt": """
                PKG-INFO
                SOURCES.txt
                top_level.txt
            """,
            # top_level.txt correctly reflects that no modules are installed
            "top_level.txt": b"\n",
        },
    }


class EggInfoPkgSourcesFallback(OnSysPath, SiteBuilder):
    files: FilesSpec = {
        "sources_fallback_pkg.egg-info": {
            "PKG-INFO": "Name: sources_fallback-pkg",
            # SOURCES.txt is made from the source archive, and contains files
            # (setup.py) that are not present after installation.
            "SOURCES.txt": """
                sources_fallback.py
                setup.py
                sources_fallback_pkg.egg-info/PKG-INFO
                sources_fallback_pkg.egg-info/SOURCES.txt
            """,
            # missing installed-files.txt (i.e. not installed by pip) and
            # missing top_level.txt (to trigger fallback to SOURCES.txt)
        },
        "sources_fallback.py": """
            def main():
                print("hello world")
            """,
    }


class EggInfoFile(OnSysPath, SiteBuilder):
    files: FilesSpec = {
        "egginfo_file.egg-info": """
            Metadata-Version: 1.0
            Name: egginfo_file
            Version: 0.1
            Summary: An example package
            Home-page: www.example.com
            Author: Eric Haffa-Vee
            Author-email: eric@example.coms
            License: UNKNOWN
            Description: UNKNOWN
            Platform: UNKNOWN
            """,
    }


# dedent all text strings before writing
orig = _path.create.registry[str]
_path.create.register(str, lambda content, path: orig(DALS(content), path))


build_files = _path.build


def build_record(file_defs):
    return ''.join(f'{name},,\n' for name in record_names(file_defs))


def record_names(file_defs):
    recording = _path.Recording()
    _path.build(file_defs, recording)
    return recording.record


class FileBuilder:
    def unicode_filename(self):
        return FS_NONASCII or self.skip("File system does not support non-ascii.")


def DALS(str):
    "Dedent and left-strip"
    return textwrap.dedent(str).lstrip()


class ZipFixtures:
    root = 'tests.data'

    def _fixture_on_path(self, filename):
        pkg_file = resources.files(self.root).joinpath(filename)
        file = self.resources.enter_context(resources.as_file(pkg_file))
        assert file.name.startswith('example'), file.name
        sys.path.insert(0, str(file))
        self.resources.callback(sys.path.pop, 0)

    def setUp(self):
        # Add self.zip_name to the front of sys.path.
        self.resources = contextlib.ExitStack()
        self.addCleanup(self.resources.close)


def parameterize(*args_set):
    """Run test method with a series of parameters."""

    def wrapper(func):
        @functools.wraps(func)
        def _inner(self):
            for args in args_set:
                with self.subTest(**args):
                    func(self, **args)

        return _inner

    return wrapper<|MERGE_RESOLUTION|>--- conflicted
+++ resolved
@@ -132,7 +132,6 @@
         build_files(files, self.site_dir)
 
 
-<<<<<<< HEAD
 class DistInfoPkgEditable(DistInfoPkg):
     """
     Package with a PEP 660 direct_url.json.
@@ -153,15 +152,8 @@
         },
     }
 
-    def setUp(self):
-        super().setUp()
-        build_files(DistInfoPkgEditable.files, self.site_dir)
-
-
-class DistInfoPkgWithDot(OnSysPath, SiteDir):
-=======
+
 class DistInfoPkgWithDot(OnSysPath, SiteBuilder):
->>>>>>> e886c996
     files: FilesSpec = {
         "pkg_dot-1.0.0.dist-info": {
             "METADATA": """

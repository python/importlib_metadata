--- conflicted
+++ resolved
@@ -127,19 +127,14 @@
                 Name: pkg.dot
                 Version: 1.0.0
                 """,
-<<<<<<< HEAD
-        },
-    }
-=======
-            },
+        },
         "pkg.lot.egg-info": {
             "METADATA": """
                 Name: pkg.lot
                 Version: 1.0.0
                 """,
-            },
-        }
->>>>>>> 83c7dd25
+        },
+    }
 
     def setUp(self):
         super(DistInfoPkgWithDotLegacy, self).setUp()

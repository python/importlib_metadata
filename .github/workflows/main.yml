name: tests

on: [push, pull_request]

permissions:
  contents: read

env:
  # Environment variable to support color support (jaraco/skeleton#66)
  FORCE_COLOR: 1

  # Suppress noisy pip warnings
  PIP_DISABLE_PIP_VERSION_CHECK: 'true'
  PIP_NO_PYTHON_VERSION_WARNING: 'true'
  PIP_NO_WARN_SCRIPT_LOCATION: 'true'

  # Ensure tests can sense settings about the environment
  TOX_OVERRIDE: >-
    testenv.pass_env+=GITHUB_*,FORCE_COLOR


jobs:
  test:
    strategy:
      matrix:
        python:
        - "3.8"
        - "3.11"
        - "3.12"
        platform:
        - ubuntu-latest
        - macos-latest
        - windows-latest
        include:
        - python: "3.9"
          platform: ubuntu-latest
        - python: "3.10"
          platform: ubuntu-latest
<<<<<<< HEAD
        # disabled for #463
        # - python: pypy3.9
        #   platform: ubuntu-latest
=======
        - python: pypy3.10
          platform: ubuntu-latest
>>>>>>> 33dd0126
    runs-on: ${{ matrix.platform }}
    continue-on-error: ${{ matrix.python == '3.13' }}
    steps:
<<<<<<< HEAD
      - uses: actions/checkout@v3
        with:
          # fetch all branches and tags (to get tags for versioning)
          # ref actions/checkout#448
          fetch-depth: 0
=======
      - uses: actions/checkout@v4
>>>>>>> 33dd0126
      - name: Setup Python
        uses: actions/setup-python@v4
        with:
          python-version: ${{ matrix.python }}
          allow-prereleases: true
      - name: Install tox
        run: python -m pip install tox
      - name: Run
        run: tox

  collateral:
    strategy:
      fail-fast: false
      matrix:
        job: [diffcov, docs]
    runs-on: ubuntu-latest
    steps:
      - uses: actions/checkout@v4
        with:
          fetch-depth: 0
      - name: Setup Python
        uses: actions/setup-python@v4
        with:
          python-version: 3.x
      - name: Install tox
        run: python -m pip install tox
      - name: Eval ${{ matrix.job }}
        run: tox -e ${{ matrix.job }}

  check:  # This job does nothing and is only used for the branch protection
    if: always()

    needs:
    - test
    - collateral

    runs-on: ubuntu-latest

    steps:
    - name: Decide whether the needed jobs succeeded or failed
      uses: re-actors/alls-green@release/v1
      with:
        jobs: ${{ toJSON(needs) }}

  release:
    permissions:
      contents: write
    needs:
    - check
    if: github.event_name == 'push' && contains(github.ref, 'refs/tags/')
    runs-on: ubuntu-latest

    steps:
      - uses: actions/checkout@v4
      - name: Setup Python
        uses: actions/setup-python@v4
        with:
          python-version: 3.x
      - name: Install tox
        run: python -m pip install tox
      - name: Run
        run: tox -e release
        env:
          TWINE_PASSWORD: ${{ secrets.PYPI_TOKEN }}
          GITHUB_TOKEN: ${{ secrets.GITHUB_TOKEN }}<|MERGE_RESOLUTION|>--- conflicted
+++ resolved
@@ -36,26 +36,13 @@
           platform: ubuntu-latest
         - python: "3.10"
           platform: ubuntu-latest
-<<<<<<< HEAD
         # disabled for #463
-        # - python: pypy3.9
+        # - python: pypy3.10
         #   platform: ubuntu-latest
-=======
-        - python: pypy3.10
-          platform: ubuntu-latest
->>>>>>> 33dd0126
     runs-on: ${{ matrix.platform }}
     continue-on-error: ${{ matrix.python == '3.13' }}
     steps:
-<<<<<<< HEAD
-      - uses: actions/checkout@v3
-        with:
-          # fetch all branches and tags (to get tags for versioning)
-          # ref actions/checkout#448
-          fetch-depth: 0
-=======
       - uses: actions/checkout@v4
->>>>>>> 33dd0126
       - name: Setup Python
         uses: actions/setup-python@v4
         with:
